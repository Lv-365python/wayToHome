const webpack = require('webpack');
const path = require('path');

module.exports = {
  entry: path.join(__dirname, 'way_to_home/static/src/app.js'),
  output: {
    path: path.join(__dirname, 'way_to_home/static/public'),
    publicPath: '/',
    filename: 'bundle.js'
  },
  watch: true,
  resolve: {
    alias: {
      src: path.join(__dirname, 'way_to_home/static/src')
    },
    extensions: ['*', '.js', '.jsx']
  },
  module: {
    rules: [
      {
        test: /\.jsx?/,
        include: path.join(__dirname, 'way_to_home/static/'),
        use: ['babel-loader']
      },
      {
        test: /\.css$/,
        use: ['style-loader', 'css-loader'],
      },
<<<<<<< HEAD
       {
        test: /\.(png|jpg|gif)$/,
        loader: 'url-loader',
      },
      {
        test: /\.svg$/,
        loader: 'raw-loader'
=======
      {
        test: /\.svg$/,
        loader: 'raw-loader'
      },
      {
        test: /\.(png|jpg|gif)$/,
        loader: 'url-loader',
>>>>>>> eb04dce0
      }
    ]
  },
  plugins: [
    new webpack.HotModuleReplacementPlugin()
  ],
  devServer: {
    contentBase: './way_to_home/static/public',
    watchContentBase: true,
    compress: true,
    hot: true
  }
};<|MERGE_RESOLUTION|>--- conflicted
+++ resolved
@@ -26,15 +26,6 @@
         test: /\.css$/,
         use: ['style-loader', 'css-loader'],
       },
-<<<<<<< HEAD
-       {
-        test: /\.(png|jpg|gif)$/,
-        loader: 'url-loader',
-      },
-      {
-        test: /\.svg$/,
-        loader: 'raw-loader'
-=======
       {
         test: /\.svg$/,
         loader: 'raw-loader'
@@ -42,7 +33,6 @@
       {
         test: /\.(png|jpg|gif)$/,
         loader: 'url-loader',
->>>>>>> eb04dce0
       }
     ]
   },
