from django.urls import path, re_path, include

from custom_user.views import (signup,
                               registration_confirm,
                               log_in,
                               auth_google,
                               signin_google,
<<<<<<< HEAD
                               delete_account)
=======
                               reset_password,
                               confirm_reset_password,
                               change_password)
>>>>>>> d9ffdfae

urlpatterns = [
    path('register', signup, name='signup'),
    re_path(r'^activate/(?P<token>.+)$', registration_confirm, name='confirm_signup'),
    path('login', log_in, name='login_user'),
    path('auth_via_google', auth_google, name='auth_google'),
    path('signin_via_google', signin_google, name='sign_in_google'),
<<<<<<< HEAD
    path('delete_account', delete_account, name='delete_account'),
]
=======
    path('profile', include('user_profile.urls')),
    path('reset_password', reset_password, name='reset_password'),
    re_path(r'^reset_password/(?P<token>.+)$', confirm_reset_password, name='confirm_reset_password'),
    path('change_password', change_password, name='change_password'),
]
>>>>>>> d9ffdfae
<|MERGE_RESOLUTION|>--- conflicted
+++ resolved
@@ -5,13 +5,10 @@
                                log_in,
                                auth_google,
                                signin_google,
-<<<<<<< HEAD
-                               delete_account)
-=======
                                reset_password,
                                confirm_reset_password,
-                               change_password)
->>>>>>> d9ffdfae
+                               change_password,
+                               delete_account)
 
 urlpatterns = [
     path('register', signup, name='signup'),
@@ -19,13 +16,9 @@
     path('login', log_in, name='login_user'),
     path('auth_via_google', auth_google, name='auth_google'),
     path('signin_via_google', signin_google, name='sign_in_google'),
-<<<<<<< HEAD
-    path('delete_account', delete_account, name='delete_account'),
-]
-=======
     path('profile', include('user_profile.urls')),
     path('reset_password', reset_password, name='reset_password'),
     re_path(r'^reset_password/(?P<token>.+)$', confirm_reset_password, name='confirm_reset_password'),
     path('change_password', change_password, name='change_password'),
+    path('delete_account', delete_account, name='delete_account'),
 ]
->>>>>>> d9ffdfae
