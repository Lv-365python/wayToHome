"""Authentication views module"""
<<<<<<< HEAD
from django.contrib.auth import authenticate, login, logout
from django.http import HttpResponse
=======
from django.contrib.auth import authenticate, login
>>>>>>> b73a2ef7
from django.views.decorators.http import require_http_methods
from django.shortcuts import redirect
from django.db import transaction, DatabaseError, IntegrityError
from requests_oauthlib import OAuth2Session

from user_profile.models import UserProfile
from custom_user.models import CustomUser
from utils.jwttoken import create_token, decode_token
from utils.passwordreseting import send_email_password_update, send_successful_update_email
<<<<<<< HEAD
from utils.send_email import send_email
from utils.responsehelper import (RESPONSE_400_EXISTED_EMAIL,
                                  RESPONSE_400_INVALID_DATA,
                                  RESPONSE_400_OBJECT_NOT_FOUND,
=======

from utils.send_email import send_email
from utils.validators import credentials_validator, password_validator, email_validator

from utils.responsehelper import (RESPONSE_200_UPDATED,
                                  RESPONSE_400_EXISTED_EMAIL,
                                  RESPONSE_400_INVALID_DATA,
>>>>>>> b73a2ef7
                                  RESPONSE_200_ACTIVATED,
                                  RESPONSE_498_INVALID_TOKEN,
                                  RESPONSE_400_INVALID_EMAIL,
                                  RESPONSE_400_DB_OPERATION_FAILED,
                                  RESPONSE_400_INVALID_EMAIL_OR_PASSWORD,
                                  RESPONSE_403_ACCESS_DENIED,
                                  RESPONSE_201_ACTIVATE,
                                  RESPONSE_400_EMPTY_JSON,
                                  RESPONSE_200_OK,
<<<<<<< HEAD
                                  RESPONSE_200_UPDATED,
                                  RESPONSE_201_CREATED,
                                  RESPONSE_200_DELETED)
from utils.validators import (login_validator,
                              password_validator, email_validator)
=======
                                  RESPONSE_201_CREATED,
                                  RESPONSE_400_OBJECT_NOT_FOUND)

>>>>>>> b73a2ef7
from way_to_home.settings import (DOMAIN,
                                  CLIENT_ID,
                                  CLIENT_SECRET,
                                  REDIRECT_URI,
                                  AUTH_URL,
                                  TOKEN_URL,
                                  SCOPE,
                                  STATE)


@require_http_methods(["POST"])
def signup(request):
    """Function that provides user registration"""
    data = request.body
    credentials = {
        'email': data.get('email').lower().strip(),
        'password': data.get('password')
    }

    if not credentials_validator(credentials):
        return RESPONSE_400_INVALID_DATA

    user = CustomUser.create(**credentials)

    if not user:
        return RESPONSE_400_EXISTED_EMAIL

    token = create_token(data={'email': user.email})

    message = f'http://{DOMAIN}/api/v1/user/activate/{token}'
    mail_subject = 'Activate account'
    send_email(mail_subject, message, (user.email,))

    return RESPONSE_201_ACTIVATE


@require_http_methods(["GET"])
def registration_confirm(request, token):
    """Function that provides user activation"""
    data = decode_token(token)
    if not data:
        return RESPONSE_498_INVALID_TOKEN

    user = CustomUser.get_by_email(email=data.get('email'))
    if not user:
        return RESPONSE_400_INVALID_EMAIL
<<<<<<< HEAD

    is_updated = user.update(is_active=True)
    if not is_updated:
        return RESPONSE_400_DB_OPERATION_FAILED

    return RESPONSE_200_ACTIVATED
=======
    try:
        with transaction.atomic():
            user.update(is_active=True)
            UserProfile.create(user)
            return RESPONSE_200_ACTIVATED
    except (DatabaseError, IntegrityError):
        return RESPONSE_400_DB_OPERATION_FAILED
>>>>>>> b73a2ef7


@require_http_methods(["POST"])
def log_in(request):
    """Login of the existing user. Handles post and get requests."""
    data = request.body
    credentials = {
        'email': data.get('email').lower().strip(),
        'password': data.get('password')
    }

    if not credentials_validator(credentials):
        return RESPONSE_400_INVALID_DATA

    user = authenticate(**credentials)
    if not user:
        return RESPONSE_400_INVALID_EMAIL_OR_PASSWORD
    login(request, user=user)
    return RESPONSE_200_OK


@require_http_methods(["GET"])
def auth_google(request):
    """Function that provides getting url for confirmation access to user's data."""
    google_session = OAuth2Session(client_id=CLIENT_ID, redirect_uri=REDIRECT_URI,
                                   state=STATE, scope=SCOPE)
    data = google_session.authorization_url(url=AUTH_URL, state=STATE)[0]
    if data:
        return redirect(data)

    return RESPONSE_403_ACCESS_DENIED


@require_http_methods(["GET"])
def signin_google(request):
    """Function that provides user registration or authorization via google."""
    google_session = OAuth2Session(client_id=CLIENT_ID, redirect_uri=REDIRECT_URI,
                                   state=STATE, scope=SCOPE)
    authorization_code = request.GET.get('code')
    if not authorization_code:
        return RESPONSE_400_INVALID_DATA
    google_session.fetch_token(token_url=TOKEN_URL, client_secret=CLIENT_SECRET,
                               code=authorization_code)
    user_data = google_session.get('https://www.googleapis.com/oauth2/v1/userinfo').json()
    if user_data:
        user = CustomUser.get_by_email(user_data['email'])
        if user:
            login(request, user=user)
            return RESPONSE_200_ACTIVATED
        user = CustomUser.create(email=user_data.get('email'), password=user_data.get('email'))
        login(request, user=user)
        return RESPONSE_201_CREATED
<<<<<<< HEAD

    return RESPONSE_400_EMPTY_JSON


@require_http_methods(["DELETE"])
def delete_account(request):
    """Function that provides deleting user account."""
    user = request.user
    is_deleted = CustomUser.delete_by_id(obj_id=user.id)
    if not is_deleted:
        return RESPONSE_400_DB_OPERATION_FAILED

    logout(request)
    return RESPONSE_200_DELETED

=======

    return RESPONSE_400_EMPTY_JSON
>>>>>>> b73a2ef7


@require_http_methods(["POST"])
def reset_password(request):
    """Function that provides reset user password"""
    data = request.body
    email = data.get('email')
    if not email_validator(email):
        return RESPONSE_400_INVALID_EMAIL

    user = CustomUser.get_by_email(email=email)
    if not user:
        return RESPONSE_400_OBJECT_NOT_FOUND

    token = create_token(data={'email': user.email})
    send_email_password_update(user, token)

    return RESPONSE_200_OK


@require_http_methods(['PUT'])
def confirm_reset_password(request, token):
    """Function that provides confirm reset user password"""
    data = request.body
    new_password = data.get('new_password')
    confirm = decode_token(token)

    if not confirm:
        return RESPONSE_498_INVALID_TOKEN
    user = CustomUser.get_by_email(email=confirm.get('email'))

    if not user:
        return RESPONSE_400_OBJECT_NOT_FOUND

    if not password_validator(new_password) or user.check_password(new_password):
        return RESPONSE_400_INVALID_DATA

    is_updated = user.update(password=new_password)
    if not is_updated:
        return RESPONSE_400_DB_OPERATION_FAILED

    send_successful_update_email(user)
    return RESPONSE_200_UPDATED


@require_http_methods(["PUT"])
def change_password(request):
    """Function that provides change user password"""
    user = request.user
    data = request.body
    new_password = data.get('new_password')
    if (not password_validator(new_password) or not user.check_password(data.get('old_password'))
            or user.check_password(new_password)):
        return RESPONSE_400_INVALID_DATA

    is_updated = user.update(password=new_password)
    if not is_updated:
        return RESPONSE_400_DB_OPERATION_FAILED

    return RESPONSE_200_UPDATED<|MERGE_RESOLUTION|>--- conflicted
+++ resolved
@@ -1,10 +1,5 @@
 """Authentication views module"""
-<<<<<<< HEAD
 from django.contrib.auth import authenticate, login, logout
-from django.http import HttpResponse
-=======
-from django.contrib.auth import authenticate, login
->>>>>>> b73a2ef7
 from django.views.decorators.http import require_http_methods
 from django.shortcuts import redirect
 from django.db import transaction, DatabaseError, IntegrityError
@@ -14,20 +9,12 @@
 from custom_user.models import CustomUser
 from utils.jwttoken import create_token, decode_token
 from utils.passwordreseting import send_email_password_update, send_successful_update_email
-<<<<<<< HEAD
-from utils.send_email import send_email
-from utils.responsehelper import (RESPONSE_400_EXISTED_EMAIL,
-                                  RESPONSE_400_INVALID_DATA,
-                                  RESPONSE_400_OBJECT_NOT_FOUND,
-=======
-
 from utils.send_email import send_email
 from utils.validators import credentials_validator, password_validator, email_validator
-
 from utils.responsehelper import (RESPONSE_200_UPDATED,
                                   RESPONSE_400_EXISTED_EMAIL,
                                   RESPONSE_400_INVALID_DATA,
->>>>>>> b73a2ef7
+                                  RESPONSE_400_OBJECT_NOT_FOUND,
                                   RESPONSE_200_ACTIVATED,
                                   RESPONSE_498_INVALID_TOKEN,
                                   RESPONSE_400_INVALID_EMAIL,
@@ -37,17 +24,8 @@
                                   RESPONSE_201_ACTIVATE,
                                   RESPONSE_400_EMPTY_JSON,
                                   RESPONSE_200_OK,
-<<<<<<< HEAD
-                                  RESPONSE_200_UPDATED,
                                   RESPONSE_201_CREATED,
                                   RESPONSE_200_DELETED)
-from utils.validators import (login_validator,
-                              password_validator, email_validator)
-=======
-                                  RESPONSE_201_CREATED,
-                                  RESPONSE_400_OBJECT_NOT_FOUND)
-
->>>>>>> b73a2ef7
 from way_to_home.settings import (DOMAIN,
                                   CLIENT_ID,
                                   CLIENT_SECRET,
@@ -94,14 +72,6 @@
     user = CustomUser.get_by_email(email=data.get('email'))
     if not user:
         return RESPONSE_400_INVALID_EMAIL
-<<<<<<< HEAD
-
-    is_updated = user.update(is_active=True)
-    if not is_updated:
-        return RESPONSE_400_DB_OPERATION_FAILED
-
-    return RESPONSE_200_ACTIVATED
-=======
     try:
         with transaction.atomic():
             user.update(is_active=True)
@@ -109,7 +79,6 @@
             return RESPONSE_200_ACTIVATED
     except (DatabaseError, IntegrityError):
         return RESPONSE_400_DB_OPERATION_FAILED
->>>>>>> b73a2ef7
 
 
 @require_http_methods(["POST"])
@@ -162,7 +131,6 @@
         user = CustomUser.create(email=user_data.get('email'), password=user_data.get('email'))
         login(request, user=user)
         return RESPONSE_201_CREATED
-<<<<<<< HEAD
 
     return RESPONSE_400_EMPTY_JSON
 
@@ -178,11 +146,6 @@
     logout(request)
     return RESPONSE_200_DELETED
 
-=======
-
-    return RESPONSE_400_EMPTY_JSON
->>>>>>> b73a2ef7
-
 
 @require_http_methods(["POST"])
 def reset_password(request):
