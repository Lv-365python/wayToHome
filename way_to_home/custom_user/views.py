--- conflicted
+++ resolved
@@ -9,12 +9,7 @@
 from custom_user.models import CustomUser
 from utils.jwttoken import create_token, decode_token
 from utils.passwordreseting import send_email_password_update, send_successful_update_email
-<<<<<<< HEAD
-from utils.send_email import send_email
-=======
-
 from utils.senderhelper import send_email
->>>>>>> 3c595b1e
 from utils.validators import credentials_validator, password_validator, email_validator
 from utils.responsehelper import (RESPONSE_200_UPDATED,
                                   RESPONSE_400_EXISTED_EMAIL,
