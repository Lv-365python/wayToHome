"""way_to_home URL Configuration

The `urlpatterns` list routes URLs to views. For more information please see:
    https://docs.djangoproject.com/en/2.1/topics/http/urls/
Examples:
Function views
    1. Add an import:  from my_app import views
    2. Add a URL to urlpatterns:  path('', views.home, name='home')
Class-based views
    1. Add an import:  from other_app.views import Home
    2. Add a URL to urlpatterns:  path('', Home.as_view(), name='home')
Including another URLconf
    1. Import the include() function: from django.urls import include, path
    2. Add a URL to urlpatterns:  path('blog/', include('blog.urls'))
"""
from django.urls import include, path

urlpatterns = [
    path('api/v1/user/', include('custom_user.urls')),
<<<<<<< HEAD
    path('api/v1/notification/', include('notification.urls')),
=======
    path('api/v1/place/', include('place.urls'))
>>>>>>> 834e7b72
]<|MERGE_RESOLUTION|>--- conflicted
+++ resolved
@@ -17,9 +17,6 @@
 
 urlpatterns = [
     path('api/v1/user/', include('custom_user.urls')),
-<<<<<<< HEAD
     path('api/v1/notification/', include('notification.urls')),
-=======
     path('api/v1/place/', include('place.urls'))
->>>>>>> 834e7b72
 ]