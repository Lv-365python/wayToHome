"""This module implements class that represents the place entity."""

from django.db import models, IntegrityError
from custom_user.models import CustomUser
from utils.abstract_models import AbstractModel


class Place(AbstractModel):
    """Model for place entity."""
    longitude = models.DecimalField(decimal_places=6, max_digits=9)
    latitude = models.DecimalField(decimal_places=6, max_digits=9)
    name = models.CharField(max_length=64, blank=True)
    address = models.CharField(max_length=255, blank=True)
    stop_id = models.PositiveSmallIntegerField(null=True)
    user = models.ForeignKey(CustomUser, on_delete=models.CASCADE, null=True, related_name='places')

    def __str__(self):
        """Method that returns route instance as string."""
        return f'{self.longitude}, {self.latitude}'

    def to_dict(self):
        """Method that returns dict with object's attributes."""
        return {
            'id': self.id,
            'longitude': self.longitude,
            'latitude': self.latitude,
            'name': self.name,
            'address': self.address,
            'stop_id': self.stop_id,
            'user_id': self.user.id
        }

    @classmethod
<<<<<<< HEAD
    def create(cls, longitude, latitude, address='', name='', user=None, stop_id=None):  # pylint: disable=arguments-differ
=======
    def create(cls, address, longitude, latitude, name=None, user=None, stop_id=None):  # pylint: disable=arguments-differ
>>>>>>> 834e7b72
        """Method for object creation."""
        place = cls()
        place.longitude = longitude
        place.latitude = latitude
        place.name = name if name is not None else ''
        place.address = address
        place.stop_id = stop_id

        try:
            place.user = user
            place.save()
            return place
        except (ValueError, IntegrityError):
            pass<|MERGE_RESOLUTION|>--- conflicted
+++ resolved
@@ -31,17 +31,13 @@
         }
 
     @classmethod
-<<<<<<< HEAD
-    def create(cls, longitude, latitude, address='', name='', user=None, stop_id=None):  # pylint: disable=arguments-differ
-=======
-    def create(cls, address, longitude, latitude, name=None, user=None, stop_id=None):  # pylint: disable=arguments-differ
->>>>>>> 834e7b72
+    def create(cls, longitude, latitude, address=None, name=None, user=None, stop_id=None):  # pylint: disable=arguments-differ
         """Method for object creation."""
         place = cls()
         place.longitude = longitude
         place.latitude = latitude
         place.name = name if name is not None else ''
-        place.address = address
+        place.address = address if address is not None else ''
         place.stop_id = stop_id
 
         try:
