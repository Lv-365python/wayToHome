--- conflicted
+++ resolved
@@ -1,21 +1,11 @@
 import React, {Component} from 'react';
-<<<<<<< HEAD
-import Header from "../header/header";
-import GoogleApiWrapper from "../map/map";
-=======
 import StartBtn from '../startBtn/startBtn';
->>>>>>> 67b21202
 
 class Home extends Component {
     render(){
         return(
             <div>
-<<<<<<< HEAD
-                <Header/>
-                <GoogleApiWrapper/>
-=======
                 <StartBtn/>
->>>>>>> 67b21202
             </div>
         )
     }
