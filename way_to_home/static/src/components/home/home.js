import React, {Component} from 'react';
<<<<<<< HEAD
=======
import Header from "../header/header";
>>>>>>> 8f6f8f7d

export default class Home extends Component{
    render(){
        return(
            <div>
              <MapLeaflet />
            </div>
        )
    }
}<|MERGE_RESOLUTION|>--- conflicted
+++ resolved
@@ -1,8 +1,5 @@
 import React, {Component} from 'react';
-<<<<<<< HEAD
-=======
-import Header from "../header/header";
->>>>>>> 8f6f8f7d
+import MapLeaflet from "../map/map"
 
 export default class Home extends Component{
     render(){
