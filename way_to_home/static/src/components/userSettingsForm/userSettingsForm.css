.settingsForm{
    position: fixed;
    top: 12%;
    left: 20%;
    right: 20%;
    z-index: 10;
    min-height: 70%;
    width: auto;
    overflow-y:auto;
    height:80%;
<<<<<<< HEAD
    background: rgba(197, 197, 197, 0.685);
=======
    background: #DCDCDC;
}

.settingsTab{
    width: 100%;
>>>>>>> 73d9ae11
}<|MERGE_RESOLUTION|>--- conflicted
+++ resolved
@@ -8,13 +8,5 @@
     width: auto;
     overflow-y:auto;
     height:80%;
-<<<<<<< HEAD
-    background: rgba(197, 197, 197, 0.685);
-=======
     background: #DCDCDC;
-}
-
-.settingsTab{
-    width: 100%;
->>>>>>> 73d9ae11
 }