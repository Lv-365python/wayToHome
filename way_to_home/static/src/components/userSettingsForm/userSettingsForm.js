--- conflicted
+++ resolved
@@ -7,7 +7,7 @@
 import './userSettingsForm.css';
 
 
-export default class UserSettingsForm extends React.Component {
+class UserSettingsForm extends React.Component {
     state = {
         first_name: '',
         last_name: '',
@@ -17,16 +17,29 @@
 
     getProfile = () => {
         let url = "http://localhost:8000/api/v1/user/profile/";
-        let self = this;
 
         axios.get(url)
             .then(function(response){
-                self.setState(state => ({
+                this.setState(state => ({
                     first_name: response.data.first_name,
                     first_name: response.data.last_name
                 })
             )})
             .catch(function(error){
+                console.log(error);
+            })
+    };
+
+    postProfile = (event) => {
+         let url = "http://localhost:8000/api/v1/user/profile/"
+         axios.post(url, {
+            first_name: this.state.first_name,
+            last_name: this.state.last_name
+         })
+            .then(function (response) {
+                console.log(response);
+            })
+            .catch(function (error) {
                 console.log(error);
             })
     };
@@ -47,20 +60,6 @@
         if (this.state.checked != initial_state.checked){
             this.setState({save_disabled: false});
         }
-    }
-
-    saveClick = (event) => {
-        let url = "http://localhost:8000/api/v1/user/profile/"
-        axios.post(url, {
-            first_name: this.state.first_name,
-            last_name: this.state.last_name
-        })
-            .then(function (response) {
-                console.log(response);
-            })
-            .catch(function (error) {
-                console.log(error);
-            })
     }
 
     render(){
@@ -90,17 +89,11 @@
                     variant="contained"
                     color='primary'
                     size='medium'
-                    onClick={this.saveClick}
+                    onClick={this.postProfile}
                 />
             </div>
-<<<<<<< HEAD
             )
         }
 }
 
 export default UserSettingsForm;
-=======
-        );
-    }
-}
->>>>>>> a5d978e3
