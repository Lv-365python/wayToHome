--- conflicted
+++ resolved
@@ -31,15 +31,9 @@
                         <Tab label="Шляхи" className="settingsTab" />
                     </Tabs>
                 </AppBar>
-
-<<<<<<< HEAD
                 {value === 0 && <ProfileTab/>}
-                {value === 1 && <WayTab/>}
-=======
-                {value === 0 && <div>TODO: user profile tab</div>}
                 {value === 1 && <PlaceTab/>}
                 {value === 2 && <WayTab/>}
->>>>>>> ee40efec
             </div>
         );
     }
