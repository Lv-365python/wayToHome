import React, {Component} from 'react';

import TrendingFlat from '@material-ui/icons/TrendingFlat';
import Chip from '@material-ui/core/Chip';
import IconButton from '@material-ui/core/IconButton';
import NotificationIcon from '@material-ui/icons/NotificationsActive';
import PlaceIcon from '@material-ui/icons/Place';
import DeleteIcon from '@material-ui/icons/Delete';
import Tooltip from '@material-ui/core/Tooltip';
import Button from '@material-ui/core/Button';
import Dialog from '@material-ui/core/Dialog';
import DialogActions from '@material-ui/core/DialogActions';
import DialogContent from '@material-ui/core/DialogContent';
import DialogContentText from '@material-ui/core/DialogContentText';
import DialogTitle from '@material-ui/core/DialogTitle';
import './wayItem.css';
import NotificationForm from "src/components/userSettingsForm/notificationForm/notificationForm";


export default class WayItem extends Component{

    state = {
        startPlace: {},
        endPlace: {},
        startPlaceName: 'PlaceA',
        endPlaceName: 'PlaceB',
        deleteAlertOpen: false,
        isWayFormOpen: true,
        isNotificationFormOpen: false,
    };

    getData = () => {
        let routes = this.props.way.routes;
        let startRoute = routes.find(x => x.position === 0);
        let endRoute = routes.find(x => x.position === routes.length-1);

        let startPlace = this.props.places.find(x => x.id === startRoute.start_place);
        let endPlace = this.props.places.find(x => x.id === endRoute.end_place);

        this.setState({
            startPlace: startPlace,
            endPlace: endPlace
        });
    };

    componentWillMount() {
        this.getData();
    };

    toggleNotificationForm = () => {
        this.setState(state => ({
            isNotificationFormOpen: !state.isNotificationFormOpen,
            isWayFormOpen: !state.isWayFormOpen
        }));
    };

    toggleDeleteAlert = () => {
        this.setState(state => ({
            deleteAlertOpen: !state.deleteAlertOpen
        }));
    };


    render(){
        return(
<<<<<<< HEAD
            <div className="wayItem">
               <Chip
                   className="textField"
                   color="primary"
                   onMouseEnter={() => this.setState({startPlaceName: this.state.startPlace.address})}
                   onMouseLeave={() => this.setState({startPlaceName: this.state.startPlace.name})}
                   icon={<PlaceIcon />}
                   label={this.state.startPlaceName}
                   variant="outlined"
               />

               <TrendingFlat className="arrow" />
               <Chip
                   className="textField"
                   color="primary"
                   onMouseEnter={() => this.setState({endPlaceName: this.state.endPlace.address})}
                   onMouseLeave={() => this.setState({endPlaceName: this.state.endPlace.name})}
                   icon={<PlaceIcon color="secondary"/>}
                   label={this.state.endPlaceName}
                   variant="outlined"
               />


               <Tooltip title="Нотифікації">
                   <IconButton color="primary" aria-label="Нотифікації" onClick={this.handleOpenNotification}>
                       <NotificationIcon />
                   </IconButton>
               </Tooltip>
                <Tooltip title="Видалити">
                    <IconButton color="secondary" aria-label="Видалити" onClick={this.handleOpenDeleteAlert}>
                        <DeleteIcon />
                    </IconButton>
                </Tooltip>

                <Dialog
                  open={this.state.deleteAlertOpen}
                  aria-labelledby="alert-dialog-title"
                  aria-describedby="alert-dialog-description"
                >
                    <DialogTitle id="alert-dialog-title">{"Видалити шлях ?"}</DialogTitle>
                    <DialogContent>
                        <DialogContentText id="alert-dialog-description">
                            Ви впевнені, що хочете видалити шлях? Також будуть видалені збережені нотифікації для вибраного шляху.
                        </DialogContentText>
                    </DialogContent>
                    <DialogActions>
                        <Button
                            onClick={this.handleCloseDeleteAlert}
                            variant="outlined"
=======
            <div>
                {
                    this.state.isWayFormOpen &&
                    <div className="wayItem">
                        <Chip
                            className="textField"
>>>>>>> 73d9ae11
                            color="primary"
                            onMouseEnter={() => this.setState({startPlaceName: this.state.startPlace.address})}
                            onMouseLeave={() => this.setState({startPlaceName: this.state.startPlace.name})}
                            icon={<PlaceIcon/>}
                            label={this.state.startPlaceName}
                            variant="outlined"
                        />

                        <TrendingFlat className="arrow"/>
                        <Chip
                            className="textField"
                            color="primary"
                            onMouseEnter={() => this.setState({endPlaceName: this.state.endPlace.address})}
                            onMouseLeave={() => this.setState({endPlaceName: this.state.endPlace.name})}
                            icon={<PlaceIcon color="secondary"/>}
                            label={this.state.endPlaceName}
                            variant="outlined"
                        />


                        <Tooltip title="Нотифікації">
                            <IconButton color="primary" aria-label="Нотифікації" onClick={this.toggleNotificationForm}>
                                <NotificationIcon/>
                            </IconButton>
                        </Tooltip>
                        <Tooltip title="Видалити">
                            <IconButton color="secondary" aria-label="Видалити" onClick={this.toggleDeleteAlert}>
                                <DeleteIcon/>
                            </IconButton>
                        </Tooltip>


                        <Dialog
                            open={this.state.deleteAlertOpen}
                            aria-labelledby="alert-dialog-title"
                            aria-describedby="alert-dialog-description"
                        >
                            <DialogTitle id="alert-dialog-title">{"Видалити шлях ?"}</DialogTitle>
                            <DialogContent>
                                <DialogContentText id="alert-dialog-description">
                                    Ви впевнені що хочете видалити шлях? Також будуть видалені збережені нотифікації для
                                    вибраного шляху.
                                </DialogContentText>
                            </DialogContent>
                            <DialogActions>
                                <Button
                                    onClick={this.toggleDeleteAlert}
                                    variant="outlined"
                                    color="primary"
                                >
                                    Скасувати
                                </Button>
                                <Button
                                    onClick={() => this.props.deleteButton(this.props.way.id)}
                                    variant="outlined"
                                    color="primary"
                                    autoFocus
                                >
                                    Видалити
                                </Button>
                            </DialogActions>
                        </Dialog>
                    </div>
                }
                {
                    this.state.isNotificationFormOpen &&
                    <div>
                        <NotificationForm way={this.props.way}/>
                        <div className='ComeBackBtn' onClick={this.toggleNotificationForm}>
                            <p>ПОВЕРНУТИСЬ</p>
                        </div>
                    </div>
                }
            </div>
        )
    }
}<|MERGE_RESOLUTION|>--- conflicted
+++ resolved
@@ -63,64 +63,12 @@
 
     render(){
         return(
-<<<<<<< HEAD
-            <div className="wayItem">
-               <Chip
-                   className="textField"
-                   color="primary"
-                   onMouseEnter={() => this.setState({startPlaceName: this.state.startPlace.address})}
-                   onMouseLeave={() => this.setState({startPlaceName: this.state.startPlace.name})}
-                   icon={<PlaceIcon />}
-                   label={this.state.startPlaceName}
-                   variant="outlined"
-               />
-
-               <TrendingFlat className="arrow" />
-               <Chip
-                   className="textField"
-                   color="primary"
-                   onMouseEnter={() => this.setState({endPlaceName: this.state.endPlace.address})}
-                   onMouseLeave={() => this.setState({endPlaceName: this.state.endPlace.name})}
-                   icon={<PlaceIcon color="secondary"/>}
-                   label={this.state.endPlaceName}
-                   variant="outlined"
-               />
-
-
-               <Tooltip title="Нотифікації">
-                   <IconButton color="primary" aria-label="Нотифікації" onClick={this.handleOpenNotification}>
-                       <NotificationIcon />
-                   </IconButton>
-               </Tooltip>
-                <Tooltip title="Видалити">
-                    <IconButton color="secondary" aria-label="Видалити" onClick={this.handleOpenDeleteAlert}>
-                        <DeleteIcon />
-                    </IconButton>
-                </Tooltip>
-
-                <Dialog
-                  open={this.state.deleteAlertOpen}
-                  aria-labelledby="alert-dialog-title"
-                  aria-describedby="alert-dialog-description"
-                >
-                    <DialogTitle id="alert-dialog-title">{"Видалити шлях ?"}</DialogTitle>
-                    <DialogContent>
-                        <DialogContentText id="alert-dialog-description">
-                            Ви впевнені, що хочете видалити шлях? Також будуть видалені збережені нотифікації для вибраного шляху.
-                        </DialogContentText>
-                    </DialogContent>
-                    <DialogActions>
-                        <Button
-                            onClick={this.handleCloseDeleteAlert}
-                            variant="outlined"
-=======
             <div>
                 {
                     this.state.isWayFormOpen &&
                     <div className="wayItem">
                         <Chip
                             className="textField"
->>>>>>> 73d9ae11
                             color="primary"
                             onMouseEnter={() => this.setState({startPlaceName: this.state.startPlace.address})}
                             onMouseLeave={() => this.setState({startPlaceName: this.state.startPlace.name})}
