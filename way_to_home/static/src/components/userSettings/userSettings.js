--- conflicted
+++ resolved
@@ -1,91 +1,3 @@
-import React, {Component} from 'react';
-<<<<<<< HEAD
-import Header from "../header/header";
-import TextField from '@material-ui/core/TextField';
-import Button from '@material-ui/core/Button';
-import axios from 'axios';
-
-export default class UserSettings extends Component{
-    state = {
-        request_type: 'put',
-        first_name: '',
-        last_name: '',
-        save_disabled: true,
-        open: false
-    };
-
-    initial_state = state
-
-    checkChangesToSave = (event) => {
-        let checked = event.target.value;
-        this.setState(checked: checked)
-        if (this.state.checked != initial_state.checked){
-            this.setState({save_disabled: false});
-        }
-    }
-
-    saveClick = (event) =>{
-        this.initial_state = this.state
-        let type = this.state.request_type;
-        axios.post('http://127.0.0.1:8000/api/v1/user/profile/' + type, {
-            first_name: this.state.first_name
-            last_name: this.state.last_name
-        })
-            .then(function (response) {
-                console.log(response);
-            })
-            .catch(function (error) {
-                console.log(error);
-            });
-    }
-
-    render(){
-        return(
-            <div className="UserProfileDiv">
-                <TextField
-                    id="first_name-input"
-                    type="first_name"
-                    name="first_name"
-                    autoComplete="first_name"
-                    margin="normal"
-                    variant="filled"
-                    value={this.state.first_name}
-                    onChange={this.checkChangesToSave}
-                />
-                <TextField
-                    id="last_name-input"
-                    type="last_name"
-                    name="last_name"
-                    autoComplete="last_name"
-                    margin="normal"
-                    variant="filled"
-                    value={this.state.last_name}
-                    onChange={this.checkChangesToSave}
-                />
-                <div className='PlacesButtonDiv'>
-                    <Modal open={this.state.open}
-                       onClose={this.modalClose}
-                       disableAutoFocus="True">
-
-                    <LoginForm close={this.modalClose} />
-
-                    </Modal>
-                    <Button variant="contained"
-                        color='primary'
-                        size='large'
-                        onClick={this.onClickLoginBtn}
-                        className='Btn'>
-                        log in
-                    </Button>
-                </div>
-                <Button className = "saveButton"
-                    variant="contained"
-                    color='primary'
-                    size='medium'
-                    onClick={this.saveClick}
-                />
-
-=======
 import {Button} from "@material-ui/core";
 import KeyboardBackspace from "@material-ui/icons/KeyboardBackspace";
 
@@ -110,7 +22,6 @@
                 </div>
 
                 <UserSettingsForm />
->>>>>>> 6e7b9774
             </div>
         )
     }
