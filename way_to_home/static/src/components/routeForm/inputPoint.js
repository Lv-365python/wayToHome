<<<<<<< HEAD
import {Component, Fragment} from "react";
=======
import React, {Component, Fragment} from "react";
>>>>>>> 8f6f8f7d
import TextField from '@material-ui/core/TextField';


<<<<<<< HEAD
=======
export default class InputPoint extends Component {

>>>>>>> 8f6f8f7d
  handleChange = event => {
      let value = event.target.value;
      if (value.length > 3) {
          this.props.onChange(value)
      }
  }

    render(){

      return (
        <Fragment>
          <TextField
            label={this.props.name}
            value={this.props.value}
            InputLabelProps={{ shrink: true }}
            onChange={this.handleChange}/>
        </Fragment>
      )
    }
};<|MERGE_RESOLUTION|>--- conflicted
+++ resolved
@@ -1,16 +1,9 @@
-<<<<<<< HEAD
-import {Component, Fragment} from "react";
-=======
 import React, {Component, Fragment} from "react";
->>>>>>> 8f6f8f7d
 import TextField from '@material-ui/core/TextField';
 
 
-<<<<<<< HEAD
-=======
 export default class InputPoint extends Component {
 
->>>>>>> 8f6f8f7d
   handleChange = event => {
       let value = event.target.value;
       if (value.length > 3) {
