--- conflicted
+++ resolved
@@ -126,29 +126,24 @@
             this.setState({disable_button: false});
     };
 
-<<<<<<< HEAD
     handleSigninGoogle = () => {
         axios.get('/api/v1/user/auth_via_google')
             .then((response ) => {
                 window.location.replace(response.data.url);
             })
             .catch((error) => {
-                self.setError(error.response.data);
+                this.setError(error.response.data);
             });
-=======
-    setError = (error) => {
-        this.setState({ajax_error: error});
     };
 
     changeSaveCookies = () => {
         this.setState({remember_me: !this.state.remember_me});
 
->>>>>>> 78e73d54
     };
 
     render() {
         const {email_error, email, pass_error, first_pass, repeat_display,second_pass,
-               change_button, disable_button, confirm_button, error, remember_me} = this.state;
+            change_button, disable_button, confirm_button, error, remember_me} = this.state;
         return (
             <div className='LoginFormDiv'>
                 <TextField
