--- conflicted
+++ resolved
@@ -1,10 +1,6 @@
 import React from 'react';
 import {Route, Switch, Redirect} from 'react-router-dom';
-<<<<<<< HEAD
-import {Home, UserSettingsForm, Header} from './components';
-=======
-import {Home, UserSettings, Map, Header} from './components';
->>>>>>> 6b756513
+import {Home, UserSettingsForm, Header, Map} from './components';
 
 
 export default class MainRouter extends React.Component {
@@ -12,10 +8,7 @@
         return (
             <main>
                 <Header/>
-<<<<<<< HEAD
-=======
                 <Map/>
->>>>>>> 6b756513
                 <Switch>
                     <Route path="/home" component={Home}/>
                     <Route path="/settings" component={UserSettingsForm}/>
